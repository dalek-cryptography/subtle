--- conflicted
+++ resolved
@@ -5,12 +5,8 @@
 # - update html_root_url
 # - update README if necessary by semver
 # - if any updates were made to the README, also update the module documentation in src/lib.rs
-<<<<<<< HEAD
 version = "2.5.0"
-=======
-version = "2.4.1"
 edition = "2018"
->>>>>>> 6bae3ff2
 authors = ["Isis Lovecruft <isis@patternsinthevoid.net>",
            "Henry de Valence <hdevalence@hdevalence.ca>"]
 readme = "README.md"
